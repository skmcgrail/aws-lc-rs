--- conflicted
+++ resolved
@@ -157,15 +157,11 @@
             return Err(KeyRejected::too_large());
         }
 
-<<<<<<< HEAD
-        let e = ConstPointer::new(RSA_get0_e(*rsa))?;
-=======
         if p_bits % 512 != 0 {
             return Err(KeyRejected::private_modulus_len_not_multiple_of_512_bits());
         }
 
-        let e = ConstPointer::new(RSA_get0_e(**rsa))?;
->>>>>>> 72106d12
+        let e = ConstPointer::new(RSA_get0_e(*rsa))?;
         let min_exponent = DetachableLcPtr::try_from(65537)?;
         match e.compare(&min_exponent.as_const()) {
             Ordering::Less => Err(KeyRejected::too_small()),
