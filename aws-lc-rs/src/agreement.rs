--- conflicted
+++ resolved
@@ -158,26 +158,10 @@
 const X25519_SHARED_KEY_LEN: usize = aws_lc::X25519_SHARED_KEY_LEN as usize;
 #[allow(non_camel_case_types)]
 enum KeyInner {
-<<<<<<< HEAD
-    ECDH_P256(LcPtr<*mut EVP_PKEY>),
-    ECDH_P384(LcPtr<*mut EVP_PKEY>),
-    ECDH_P521(LcPtr<*mut EVP_PKEY>),
-    X25519(LcPtr<*mut EVP_PKEY>),
-=======
-    ECDH_P256(LcPtr<EC_KEY>),
-    ECDH_P384(LcPtr<EC_KEY>),
-    ECDH_P521(LcPtr<EC_KEY>),
-    X25519([u8; X25519_PRIVATE_KEY_LEN]),
-}
-
-impl Drop for KeyInner {
-    fn drop(&mut self) {
-        if let KeyInner::X25519(private) = self {
-            private.zeroize();
-        }
-        // LcPtr's Drop implementation will call EC_KEY_free
-    }
->>>>>>> ac3fa780
+    ECDH_P256(LcPtr<EVP_PKEY>),
+    ECDH_P384(LcPtr<EVP_PKEY>),
+    ECDH_P521(LcPtr<EVP_PKEY>),
+    X25519(LcPtr<EVP_PKEY>),
 }
 
 /// An ephemeral private key for use (only) with `agree_ephemeral`. The
@@ -354,17 +338,12 @@
             }
             KeyInner::X25519(priv_key) => {
                 let mut buffer = [0u8; MAX_PUBLIC_KEY_LEN];
-<<<<<<< HEAD
                 let mut out_len = buffer.len();
 
                 if 1 != unsafe {
                     EVP_PKEY_get_raw_public_key(**priv_key, buffer.as_mut_ptr(), &mut out_len)
                 } {
                     return Err(Unspecified);
-=======
-                unsafe {
-                    X25519_public_from_private(buffer.as_mut_ptr(), priv_key.as_ptr());
->>>>>>> ac3fa780
                 }
 
                 Ok(PublicKey {
