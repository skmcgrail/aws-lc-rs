// Copyright Amazon.com, Inc. or its affiliates. All Rights Reserved.
// SPDX-License-Identifier: Apache-2.0 OR ISC

use std::ops::Deref;

<<<<<<< HEAD
use aws_lc::{
    BN_free, ECDSA_SIG_free, EC_GROUP_free, EC_KEY_free, EC_POINT_free, EVP_PKEY_CTX_free,
    EVP_PKEY_free, OPENSSL_free, RSA_free, BIGNUM, ECDSA_SIG, EC_GROUP, EC_KEY, EC_POINT, EVP_PKEY,
    EVP_PKEY_CTX, RSA,
};
=======
use aws_lc::{EVP_AEAD_CTX_free, OPENSSL_free, EVP_AEAD_CTX};
>>>>>>> c74566ea

use mirai_annotations::verify_unreachable;

#[derive(Debug)]
pub(crate) struct LcPtr<P: Pointer> {
    pointer: P,
}

impl<P: Pointer> Deref for LcPtr<P> {
    type Target = P;
    #[inline]
    fn deref(&self) -> &Self::Target {
        &self.pointer
    }
}

impl<P: Pointer> LcPtr<P> {
    #[inline]
    pub fn new<T: IntoPointer<P>>(value: T) -> Result<Self, ()> {
        if let Some(pointer) = value.into_pointer() {
            Ok(Self { pointer })
        } else {
            Err(())
        }
    }

    pub unsafe fn as_slice<T>(&self, len: usize) -> &[T] {
        std::slice::from_raw_parts(self.pointer.as_const_ptr(), len)
    }
}

impl<P: Pointer> Drop for LcPtr<P> {
    #[inline]
    fn drop(&mut self) {
        self.pointer.free();
    }
}

impl<P: Pointer + Copy> LcPtr<P> {
    #[inline]
    pub fn as_const<T>(&self) -> ConstPointer<T> {
        ConstPointer {
            ptr: self.pointer.as_const_ptr(),
        }
    }
}

#[derive(Debug)]
#[allow(clippy::module_name_repetitions)]
pub(crate) struct DetachableLcPtr<P: Pointer> {
    pointer: Option<P>,
}

impl<P: Pointer> Deref for DetachableLcPtr<P> {
    type Target = P;
    #[inline]
    fn deref(&self) -> &Self::Target {
        match &self.pointer {
            Some(pointer) => pointer,
            None => {
                // Safety: pointer is only None when DetachableLcPtr is detached or dropped
                verify_unreachable!()
            }
        }
    }
}

impl<P: Pointer> DetachableLcPtr<P> {
    #[inline]
    pub fn new<T: IntoPointer<P>>(value: T) -> Result<Self, ()> {
        if let Some(pointer) = value.into_pointer() {
            Ok(Self {
                pointer: Some(pointer),
            })
        } else {
            Err(())
        }
    }

    #[inline]
    pub fn detach(mut self) -> P {
        self.pointer.take().unwrap()
    }
}

impl<P: Pointer + Copy> DetachableLcPtr<P> {
    #[inline]
    pub fn as_const<T>(&self) -> ConstPointer<T> {
        match self.pointer {
            Some(pointer) => ConstPointer {
                ptr: pointer.as_const_ptr(),
            },
            None => {
                // Safety: pointer is only None when DetachableLcPtr is detached or dropped
                verify_unreachable!()
            }
        }
    }
}

impl<P: Pointer> From<DetachableLcPtr<P>> for LcPtr<P> {
    #[inline]
    fn from(mut dptr: DetachableLcPtr<P>) -> Self {
        match dptr.pointer.take() {
            Some(pointer) => LcPtr { pointer },
            None => {
                // Safety: pointer is only None when DetachableLcPtr is detached or dropped
                verify_unreachable!()
            }
        }
    }
}

impl<P: Pointer> Drop for DetachableLcPtr<P> {
    #[inline]
    fn drop(&mut self) {
        if let Some(mut pointer) = self.pointer.take() {
            pointer.free();
        }
    }
}

#[derive(Debug)]
pub(crate) struct ConstPointer<T> {
    ptr: *const T,
}

impl<T> ConstPointer<T> {
    pub fn new(ptr: *const T) -> Result<ConstPointer<T>, ()> {
        if ptr.is_null() {
            return Err(());
        }
        Ok(ConstPointer { ptr })
    }
}

impl<T> Deref for ConstPointer<T> {
    type Target = *const T;

    fn deref(&self) -> &Self::Target {
        &self.ptr
    }
}

pub(crate) trait Pointer {
    fn free(&mut self);
    fn as_const_ptr<T>(&self) -> *const T;
}

pub(crate) trait IntoPointer<P> {
    fn into_pointer(self) -> Option<P>;
}

impl<T> IntoPointer<*mut T> for *mut T {
    #[inline]
    fn into_pointer(self) -> Option<*mut T> {
        if self.is_null() {
            None
        } else {
            Some(self)
        }
    }
}

macro_rules! create_pointer {
    ($ty:ty, $free:path) => {
        impl Pointer for *mut $ty {
            #[inline]
            fn free(&mut self) {
                unsafe {
                    let ptr = *self;
                    $free(ptr.cast());
                }
            }

            fn as_const_ptr<T>(&self) -> *const T {
                self.cast()
            }
        }
    };
}

// `OPENSSL_free` and the other `XXX_free` functions perform a zeroization of the memory when it's
// freed. This is different than functions of the same name in OpenSSL which generally do not zero
// memory.
create_pointer!(u8, OPENSSL_free);
create_pointer!(EC_GROUP, EC_GROUP_free);
create_pointer!(EC_POINT, EC_POINT_free);
create_pointer!(EC_KEY, EC_KEY_free);
create_pointer!(ECDSA_SIG, ECDSA_SIG_free);
create_pointer!(BIGNUM, BN_free);
create_pointer!(EVP_PKEY, EVP_PKEY_free);
create_pointer!(EVP_PKEY_CTX, EVP_PKEY_CTX_free);
create_pointer!(RSA, RSA_free);
create_pointer!(EVP_AEAD_CTX, EVP_AEAD_CTX_free);

#[cfg(test)]
mod tests {
    use crate::ptr::{ConstPointer, DetachableLcPtr, LcPtr};
    use aws_lc::BIGNUM;

    #[test]
    fn test_debug() {
        let num = 100u64;
        let detachable_ptr: DetachableLcPtr<*mut BIGNUM> = DetachableLcPtr::try_from(num).unwrap();
        let debug = format!("{detachable_ptr:?}");
        assert!(debug.contains("DetachableLcPtr { pointer: Some("));

        let const_ptr: ConstPointer<BIGNUM> = detachable_ptr.as_const();
        let debug = format!("{const_ptr:?}");
        assert!(debug.contains("ConstPointer { ptr:"));

        let lc_ptr = LcPtr::new(detachable_ptr.detach()).unwrap();
        let debug = format!("{lc_ptr:?}");
        assert!(debug.contains("LcPtr { pointer:"));
    }
}<|MERGE_RESOLUTION|>--- conflicted
+++ resolved
@@ -3,15 +3,11 @@
 
 use std::ops::Deref;
 
-<<<<<<< HEAD
 use aws_lc::{
-    BN_free, ECDSA_SIG_free, EC_GROUP_free, EC_KEY_free, EC_POINT_free, EVP_PKEY_CTX_free,
-    EVP_PKEY_free, OPENSSL_free, RSA_free, BIGNUM, ECDSA_SIG, EC_GROUP, EC_KEY, EC_POINT, EVP_PKEY,
-    EVP_PKEY_CTX, RSA,
+    BN_free, ECDSA_SIG_free, EC_GROUP_free, EC_KEY_free, EC_POINT_free, EVP_AEAD_CTX_free,
+    EVP_PKEY_CTX_free, EVP_PKEY_free, OPENSSL_free, RSA_free, BIGNUM, ECDSA_SIG, EC_GROUP, EC_KEY,
+    EC_POINT, EVP_AEAD_CTX, EVP_PKEY, EVP_PKEY_CTX, RSA,
 };
-=======
-use aws_lc::{EVP_AEAD_CTX_free, OPENSSL_free, EVP_AEAD_CTX};
->>>>>>> c74566ea
 
 use mirai_annotations::verify_unreachable;
 
